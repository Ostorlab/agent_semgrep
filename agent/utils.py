--- conflicted
+++ resolved
@@ -25,11 +25,7 @@
     risk_rating: agent_report_vulnerability_mixin.RiskRating
 
 
-<<<<<<< HEAD
-def construct_technical_detail(vulnerability: dict[str, typing.Any], path: str) -> str:
-=======
-def construct_technical_detail(vulnerability: dict[str, Any]) -> str:
->>>>>>> 48bdcac6
+def construct_technical_detail(vulnerability: dict[str, Any], path: str) -> str:
     """Constructs a technical detail paragraph from a Semgrep vulnerability json output.
 
     Args:
